--- conflicted
+++ resolved
@@ -1,11 +1,7 @@
 {
   "name": "powerbi-visuals-sunburst",
   "description": "SunBurst chart.",
-<<<<<<< HEAD
-  "version": "1.0.8",
-=======
-  "version": "1.0.9",
->>>>>>> df0e78e2
+  "version": "1.0.10",
   "author": {
     "name": "Microsoft",
     "email": "pbicvsupport@microsoft.com"
@@ -29,7 +25,8 @@
     "lodash": "4.17.4",
     "powerbi-visuals-utils-dataviewutils": "1.1.1",
     "powerbi-visuals-utils-svgutils": "1.0.0",
-    "powerbi-visuals-utils-tooltiputils": "0.3.2"
+    "powerbi-visuals-utils-tooltiputils": "0.3.2",
+    "powerbi-visuals-utils-formattingutils": "0.2.2"
   },
   "devDependencies": {
     "@types/d3": "3.5.36",
@@ -47,14 +44,8 @@
     "karma-remap-istanbul": "0.6.0",
     "karma-sourcemap-loader": "0.3.7",
     "karma-typescript-preprocessor": "0.3.1",
-<<<<<<< HEAD
     "powerbi-visuals-tools": "1.6.4",
     "powerbi-visuals-utils-testutils": "1.0.0",
-=======
-    "powerbi-visuals-tools": "1.6.2",
-    "powerbi-visuals-utils-testutils": "0.2.2",
-    "powerbi-visuals-utils-formattingutils": "0.2.2",
->>>>>>> df0e78e2
     "tslint": "4.5.1",
     "tslint-microsoft-contrib": "^4.0.0",
     "typescript": "2.1.4"
