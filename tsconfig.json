{
    "compilerOptions": {
      "allowJs": false,
      "emitDecoratorMetadata": true,
      "experimentalDecorators": true,
      "module": "es6",
      "target": "ES6",
      "sourceMap": true,
      "outDir": "./.tmp/build/",
      "moduleResolution": "node",
      "declaration": true
    },
    "files": [
      "./src/visual.ts"
    ]
<<<<<<< HEAD
}
=======
  }
>>>>>>> 7956cb8d
<|MERGE_RESOLUTION|>--- conflicted
+++ resolved
@@ -13,8 +13,4 @@
     "files": [
       "./src/visual.ts"
     ]
-<<<<<<< HEAD
-}
-=======
-  }
->>>>>>> 7956cb8d
+}