/*
 *  Power BI Visualizations
 *
 *  Copyright (c) Microsoft Corporation
 *  All rights reserved.
 *  MIT License
 *
 *  Permission is hereby granted, free of charge, to any person obtaining a copy
 *  of this software and associated documentation files (the ""Software""), to deal
 *  in the Software without restriction, including without limitation the rights
 *  to use, copy, modify, merge, publish, distribute, sublicense, and/or sell
 *  copies of the Software, and to permit persons to whom the Software is
 *  furnished to do so, subject to the following conditions:
 *
 *  The above copyright notice and this permission notice shall be included in
 *  all copies or substantial portions of the Software.
 *
 *  THE SOFTWARE IS PROVIDED *AS IS*, WITHOUT WARRANTY OF ANY KIND, EXPRESS OR
 *  IMPLIED, INCLUDING BUT NOT LIMITED TO THE WARRANTIES OF MERCHANTABILITY,
 *  FITNESS FOR A PARTICULAR PURPOSE AND NONINFRINGEMENT. IN NO EVENT SHALL THE
 *  AUTHORS OR COPYRIGHT HOLDERS BE LIABLE FOR ANY CLAIM, DAMAGES OR OTHER
 *  LIABILITY, WHETHER IN AN ACTION OF CONTRACT, TORT OR OTHERWISE, ARISING FROM,
 *  OUT OF OR IN CONNECTION WITH THE SOFTWARE OR THE USE OR OTHER DEALINGS IN
 *  THE SOFTWARE.
 */

import { dataViewObjectsParser } from "powerbi-visuals-utils-dataviewutils";
import DataViewObjectsParser = dataViewObjectsParser.DataViewObjectsParser;

<<<<<<< HEAD
export class SunburstSettings extends DataViewObjectsParser {
    public group: SunburstGroupSettings = new SunburstGroupSettings();
    public legend: LegendSettings = new LegendSettings();
    public tooltip: SunburstTooltipSettings = new SunburstTooltipSettings();
}

export class SunburstGroupSettings {
    public fontSize: number = 14;
    public showSelected: boolean = true;
    public showDataLabels: boolean = true;
}

export class SunburstTooltipSettings {
    public displayUnits: number = 0;
    public precision: number = 2;
}

export class LegendSettings {
    show: boolean = false;
    position: string = "Top";
    showTitle: boolean = true;
    titleText: string = "Legend";
    labelColor: string = "#000000";
    fontSize: number = 8;
}
=======
class SunburstGroupSettings {
    public fontSize: number = 14;
    public showSelected: boolean = true;
    public showDataLabels: boolean = true;
}

class SunburstTooltipSettings {
    public displayUnits: number = 0;
    public precision: number = 2;
}

class LegendSettings {
    show: boolean = false;
    position: string = "Top";
    showTitle: boolean = true;
    titleText: string = "Legend";
    labelColor: string = "#000000";
    fontSize: number = 8;
}

export class SunburstSettings extends DataViewObjectsParser {
    public group: SunburstGroupSettings = new SunburstGroupSettings();
    public legend: LegendSettings = new LegendSettings();
    public tooltip: SunburstTooltipSettings = new SunburstTooltipSettings();
}
>>>>>>> 7956cb8d
<|MERGE_RESOLUTION|>--- conflicted
+++ resolved
@@ -27,33 +27,6 @@
 import { dataViewObjectsParser } from "powerbi-visuals-utils-dataviewutils";
 import DataViewObjectsParser = dataViewObjectsParser.DataViewObjectsParser;
 
-<<<<<<< HEAD
-export class SunburstSettings extends DataViewObjectsParser {
-    public group: SunburstGroupSettings = new SunburstGroupSettings();
-    public legend: LegendSettings = new LegendSettings();
-    public tooltip: SunburstTooltipSettings = new SunburstTooltipSettings();
-}
-
-export class SunburstGroupSettings {
-    public fontSize: number = 14;
-    public showSelected: boolean = true;
-    public showDataLabels: boolean = true;
-}
-
-export class SunburstTooltipSettings {
-    public displayUnits: number = 0;
-    public precision: number = 2;
-}
-
-export class LegendSettings {
-    show: boolean = false;
-    position: string = "Top";
-    showTitle: boolean = true;
-    titleText: string = "Legend";
-    labelColor: string = "#000000";
-    fontSize: number = 8;
-}
-=======
 class SunburstGroupSettings {
     public fontSize: number = 14;
     public showSelected: boolean = true;
@@ -79,4 +52,3 @@
     public legend: LegendSettings = new LegendSettings();
     public tooltip: SunburstTooltipSettings = new SunburstTooltipSettings();
 }
->>>>>>> 7956cb8d
