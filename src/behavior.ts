/*
 *  Power BI Visualizations
 *
 *  Copyright (c) Microsoft Corporation
 *  All rights reserved.
 *  MIT License
 *
 *  Permission is hereby granted, free of charge, to any person obtaining a copy
 *  of this software and associated documentation files (the ""Software""), to deal
 *  in the Software without restriction, including without limitation the rights
 *  to use, copy, modify, merge, publish, distribute, sublicense, and/or sell
 *  copies of the Software, and to permit persons to whom the Software is
 *  furnished to do so, subject to the following conditions:
 *
 *  The above copyright notice and this permission notice shall be included in
 *  all copies or substantial portions of the Software.
 *
 *  THE SOFTWARE IS PROVIDED *AS IS*, WITHOUT WARRANTY OF ANY KIND, EXPRESS OR
 *  IMPLIED, INCLUDING BUT NOT LIMITED TO THE WARRANTIES OF MERCHANTABILITY,
 *  FITNESS FOR A PARTICULAR PURPOSE AND NONINFRINGEMENT. IN NO EVENT SHALL THE
 *  AUTHORS OR COPYRIGHT HOLDERS BE LIABLE FOR ANY CLAIM, DAMAGES OR OTHER
 *  LIABILITY, WHETHER IN AN ACTION OF CONTRACT, TORT OR OTHERWISE, ARISING FROM,
 *  OUT OF OR IN CONNECTION WITH THE SOFTWARE OR THE USE OR OTHER DEALINGS IN
 *  THE SOFTWARE.
 */
<<<<<<< HEAD
import * as d3 from "d3";
import { SunburstDataPoint } from "./dataInterfaces";

import ISelectionHandler = powerbi.extensibility.utils.interactivity.ISelectionHandler;
import IInteractiveBehavior = powerbi.extensibility.utils.interactivity.IInteractiveBehavior;
import IInteractivityService = powerbi.extensibility.utils.interactivity.IInteractivityService;
import InteractivityServiceBase = powerbi.extensibility.utils.interactivity.InteractivityService;

export const DimmedOpacity: number = 0.2;
export const DefaultOpacity: number = 1.0;

export function getFillOpacity(
=======

import { Selection, event as d3Event, HierarchyRectangularNode } from "d3";

const getEvent = () => require("d3-selection").event as MouseEvent;

import powerbi from "powerbi-visuals-api";
import IVisualHost = powerbi.extensibility.visual.IVisualHost;
import ISelectionId = powerbi.visuals.ISelectionId;

import { interactivitySelectionService, interactivityBaseService } from "powerbi-visuals-utils-interactivityutils";
import IInteractiveBehavior = interactivityBaseService.IInteractiveBehavior;
import IInteractivityService = interactivityBaseService.IInteractivityService;
import InteractivityServiceBase = interactivityBaseService.InteractivityBaseService;
import ISelectionHandler = interactivityBaseService.ISelectionHandler;
import SelectableDataPoint = interactivitySelectionService.SelectableDataPoint;
import IBehaviorOptions = interactivityBaseService.IBehaviorOptions;
import InteractivitySelectionService = interactivitySelectionService.InteractivitySelectionService;

import { SunburstDataPoint } from "./dataInterfaces";

const DimmedOpacity: number = 0.2;
const DefaultOpacity: number = 1.0;

function getFillOpacity(
>>>>>>> 7956cb8d
    selected: boolean,
    highlight: boolean,
    hasSelection: boolean,
    hasPartialHighlights: boolean
): number {
    if ((hasPartialHighlights && !highlight) || (hasSelection && !selected)) {
        return DimmedOpacity;
    }

    return DefaultOpacity;
}

<<<<<<< HEAD
export interface BehaviorOptions {
    dataPoints: SunburstDataPoint[];
    selection: d3.Selection<SunburstDataPoint>;
    clearCatcher: d3.Selection<any>;
    interactivityService: IInteractivityService;
=======
export interface BehaviorOptions extends IBehaviorOptions<SunburstDataPoint> {
    // dataPoints: SunburstDataPoint[];
    selection: Selection<d3.BaseType, HierarchyRectangularNode<SunburstDataPoint>, d3.BaseType, SunburstDataPoint>;
    clearCatcher: Selection<d3.BaseType, any, d3.BaseType, any>;
    interactivityService: IInteractivityService<SelectableDataPoint>;
>>>>>>> 7956cb8d
    onSelect?: (dataPoint: SunburstDataPoint) => void;
}

export class Behavior implements IInteractiveBehavior {
    private options: BehaviorOptions;

    public bindEvents(
        options: BehaviorOptions,
        selectionHandler: ISelectionHandler
    ): void {
        this.options = options;

        const {
            selection,
            clearCatcher,
<<<<<<< HEAD
            onSelect,
        } = options;

        selection.on("click", (dataPoint: SunburstDataPoint) => {
            const event: Event = d3.event as Event;

            selectionHandler.handleSelection(dataPoint, false);
=======
            onSelect
        } = options;

        selection.on("click", (dataPoint: HierarchyRectangularNode<SunburstDataPoint>) => {
            const event: Event = getEvent() as Event;

            selectionHandler.handleSelection(dataPoint.data, false);
>>>>>>> 7956cb8d

            event.stopPropagation();

            if (onSelect) {
<<<<<<< HEAD
                onSelect(dataPoint);
=======
                onSelect(dataPoint.data);
>>>>>>> 7956cb8d
            }
        });

        clearCatcher.on("click", () => {
            selectionHandler.handleClearSelection();

            if (onSelect) {
                onSelect(null);
            }
        });
    }

    public renderSelection(hasSelection: boolean): void {
        const {
            selection,
            interactivityService,
        } = this.options;

        this.options.dataPoints
            .filter((dataPoint: SunburstDataPoint) => dataPoint && dataPoint.selected)
            .forEach(this.markDataPointsAsSelected.bind(this));

        const hasHighlights: boolean = interactivityService.hasSelection();

<<<<<<< HEAD
        selection.style("opacity", (dataPoint: SunburstDataPoint) => {
            return getFillOpacity(
                dataPoint.selected,
                dataPoint.highlight,
                !dataPoint.highlight && hasSelection,
                !dataPoint.selected && hasHighlights
=======
        selection.style("opacity", (dataPoint: HierarchyRectangularNode<SunburstDataPoint>) => {
            const { selected, highlight } = dataPoint.data;
            return getFillOpacity(
                selected,
                highlight,
                !highlight && hasSelection,
                !selected && hasHighlights
>>>>>>> 7956cb8d
            );
        });
    }

    private markDataPointsAsSelected(root: SunburstDataPoint): void {
        if (!root || !root.parent) {
            return;
        }

        root.parent.selected = true;

        this.markDataPointsAsSelected(root.parent);
    }
}

<<<<<<< HEAD
export class InteractivityService extends InteractivityServiceBase {
=======
export class InteractivityService extends InteractivitySelectionService {
>>>>>>> 7956cb8d
    constructor(host: IVisualHost, private onSelect?: (dataPoint: SunburstDataPoint) => void) {
        super(host);
    }

    /**
     * Sunburst does not support multi selection because it's hard to render a center tooltip for more than a single data point
     */
<<<<<<< HEAD
    public restoreSelection(selectionIds: visuals.ISelectionId[]): void {
        super.restoreSelection(selectionIds);

=======
    public restoreSelection(selectionIds: ISelectionId[]): void {
        super.restoreSelection(selectionIds);
>>>>>>> 7956cb8d
        const selectedDataPoint: SunburstDataPoint = (this.selectableDataPoints as SunburstDataPoint[])
            .filter((dataPoint: SunburstDataPoint) => {
                return dataPoint
                    && dataPoint.identity
                    && selectionIds
                    && selectionIds[0]
<<<<<<< HEAD
                    && selectionIds[0].equals(dataPoint.identity as visuals.ISelectionId);
=======
                    && selectionIds[0].equals(dataPoint.identity as ISelectionId);
>>>>>>> 7956cb8d
            })[0];

        if (this.onSelect) {
            this.onSelect(selectedDataPoint);
        }
    }
}
<|MERGE_RESOLUTION|>--- conflicted
+++ resolved
@@ -23,20 +23,6 @@
  *  OUT OF OR IN CONNECTION WITH THE SOFTWARE OR THE USE OR OTHER DEALINGS IN
  *  THE SOFTWARE.
  */
-<<<<<<< HEAD
-import * as d3 from "d3";
-import { SunburstDataPoint } from "./dataInterfaces";
-
-import ISelectionHandler = powerbi.extensibility.utils.interactivity.ISelectionHandler;
-import IInteractiveBehavior = powerbi.extensibility.utils.interactivity.IInteractiveBehavior;
-import IInteractivityService = powerbi.extensibility.utils.interactivity.IInteractivityService;
-import InteractivityServiceBase = powerbi.extensibility.utils.interactivity.InteractivityService;
-
-export const DimmedOpacity: number = 0.2;
-export const DefaultOpacity: number = 1.0;
-
-export function getFillOpacity(
-=======
 
 import { Selection, event as d3Event, HierarchyRectangularNode } from "d3";
 
@@ -61,7 +47,6 @@
 const DefaultOpacity: number = 1.0;
 
 function getFillOpacity(
->>>>>>> 7956cb8d
     selected: boolean,
     highlight: boolean,
     hasSelection: boolean,
@@ -74,19 +59,11 @@
     return DefaultOpacity;
 }
 
-<<<<<<< HEAD
-export interface BehaviorOptions {
-    dataPoints: SunburstDataPoint[];
-    selection: d3.Selection<SunburstDataPoint>;
-    clearCatcher: d3.Selection<any>;
-    interactivityService: IInteractivityService;
-=======
 export interface BehaviorOptions extends IBehaviorOptions<SunburstDataPoint> {
     // dataPoints: SunburstDataPoint[];
     selection: Selection<d3.BaseType, HierarchyRectangularNode<SunburstDataPoint>, d3.BaseType, SunburstDataPoint>;
     clearCatcher: Selection<d3.BaseType, any, d3.BaseType, any>;
     interactivityService: IInteractivityService<SelectableDataPoint>;
->>>>>>> 7956cb8d
     onSelect?: (dataPoint: SunburstDataPoint) => void;
 }
 
@@ -102,15 +79,6 @@
         const {
             selection,
             clearCatcher,
-<<<<<<< HEAD
-            onSelect,
-        } = options;
-
-        selection.on("click", (dataPoint: SunburstDataPoint) => {
-            const event: Event = d3.event as Event;
-
-            selectionHandler.handleSelection(dataPoint, false);
-=======
             onSelect
         } = options;
 
@@ -118,16 +86,11 @@
             const event: Event = getEvent() as Event;
 
             selectionHandler.handleSelection(dataPoint.data, false);
->>>>>>> 7956cb8d
 
             event.stopPropagation();
 
             if (onSelect) {
-<<<<<<< HEAD
-                onSelect(dataPoint);
-=======
                 onSelect(dataPoint.data);
->>>>>>> 7956cb8d
             }
         });
 
@@ -152,14 +115,6 @@
 
         const hasHighlights: boolean = interactivityService.hasSelection();
 
-<<<<<<< HEAD
-        selection.style("opacity", (dataPoint: SunburstDataPoint) => {
-            return getFillOpacity(
-                dataPoint.selected,
-                dataPoint.highlight,
-                !dataPoint.highlight && hasSelection,
-                !dataPoint.selected && hasHighlights
-=======
         selection.style("opacity", (dataPoint: HierarchyRectangularNode<SunburstDataPoint>) => {
             const { selected, highlight } = dataPoint.data;
             return getFillOpacity(
@@ -167,7 +122,6 @@
                 highlight,
                 !highlight && hasSelection,
                 !selected && hasHighlights
->>>>>>> 7956cb8d
             );
         });
     }
@@ -183,11 +137,7 @@
     }
 }
 
-<<<<<<< HEAD
-export class InteractivityService extends InteractivityServiceBase {
-=======
 export class InteractivityService extends InteractivitySelectionService {
->>>>>>> 7956cb8d
     constructor(host: IVisualHost, private onSelect?: (dataPoint: SunburstDataPoint) => void) {
         super(host);
     }
@@ -195,29 +145,19 @@
     /**
      * Sunburst does not support multi selection because it's hard to render a center tooltip for more than a single data point
      */
-<<<<<<< HEAD
-    public restoreSelection(selectionIds: visuals.ISelectionId[]): void {
-        super.restoreSelection(selectionIds);
-
-=======
     public restoreSelection(selectionIds: ISelectionId[]): void {
         super.restoreSelection(selectionIds);
->>>>>>> 7956cb8d
         const selectedDataPoint: SunburstDataPoint = (this.selectableDataPoints as SunburstDataPoint[])
             .filter((dataPoint: SunburstDataPoint) => {
                 return dataPoint
                     && dataPoint.identity
                     && selectionIds
                     && selectionIds[0]
-<<<<<<< HEAD
-                    && selectionIds[0].equals(dataPoint.identity as visuals.ISelectionId);
-=======
                     && selectionIds[0].equals(dataPoint.identity as ISelectionId);
->>>>>>> 7956cb8d
             })[0];
 
         if (this.onSelect) {
             this.onSelect(selectedDataPoint);
         }
     }
-}
+}