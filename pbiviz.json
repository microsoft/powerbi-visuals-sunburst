--- conflicted
+++ resolved
@@ -4,11 +4,7 @@
     "displayName": "Sunburst",
     "guid": "Sunburst1445472000808",
     "visualClassName": "Sunburst",
-<<<<<<< HEAD
-    "version": "1.0.8",
-=======
-    "version": "1.0.9",
->>>>>>> df0e78e2
+    "version": "1.0.10",
     "description": "Sunburst is a multilevel donut chart, used to visualize hierarchical data, depicted by concentric circles.",
     "supportUrl": "http://community.powerbi.com",
     "gitHubUrl": "https://github.com/Microsoft/powerbi-visuals-sunburst"
